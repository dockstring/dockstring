--- conflicted
+++ resolved
@@ -192,11 +192,7 @@
     def test_pdbqt_to_pdb_error(self):
         target = load_target('CYP3A4')
         score, aux = target.dock('O=C1N(C=2N=C(OC)N=CC2N=C1C=3C=CC=CC3)C4CC4')
-<<<<<<< HEAD
-        affinities = [-9.0, -8.9, -8.3, -8.3, -8.3, -8.0, -7.8, -7.7, -7.6]
-=======
-        scores = [-9.0, -8.8, -8.4, -8.3, -8.3, -7.9, -7.7, -7.7, -7.6]
->>>>>>> e1790c12
+        affinities = [-9.0, -8.8, -8.4, -8.3, -8.3, -7.9, -7.7, -7.7, -7.6]
         assert aux['ligand'].GetNumConformers() == 9
         assert len(aux['affinities']) == len(affinities)
         assert all(math.isclose(a, b) for a, b in zip(aux['affinities'], affinities))
