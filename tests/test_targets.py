import math
import tempfile

import pytest
import rdkit.Chem as Chem

from dockstring import list_all_target_names, load_target, DockingError
<<<<<<< HEAD
from dockstring.utils import (smiles_to_mol, write_embedded_mol_to_pdb, embed_mol, read_mol_from_pdb, protonate_pdb,
                              convert_pdb_to_pdbqt, convert_pdbqt_to_pdb)
=======
from dockstring.utils import (smiles_or_inchi_to_mol, write_embedded_mol_to_pdb, embed_mol, read_mol_from_pdb,
                              protonate_pdb)
>>>>>>> f21245a3


class TestLoader:
    def test_load_all_targets(self):
        names = list_all_target_names()
        assert len(names) == 58
        assert all(isinstance(name, str) for name in names)
        assert all(load_target(name) for name in names)

    def test_wrong_target(self):
        with pytest.raises(DockingError):
            load_target('does_not_exist')


lysine_smiles = 'C(CCN)C[C@@H](C(=O)O)N'
aspartic_acid_smiles = 'C([C@@H](C(=O)O)N)C(=O)O'
alanine_smiles = 'CC(C(=O)O)N'


class TestConversions:
    def test_convert_string_success(self):
        assert smiles_to_mol('C')

    def test_convert_string_fail(self):
        with pytest.raises(DockingError):
            smiles_to_mol('not_a_mol')

    def test_charged_mol(self):
        with pytest.raises(DockingError):
            smiles_to_mol('CCC(=O)O{-1}')

<<<<<<< HEAD
    def test_read_fail(self):
        mol = smiles_to_mol(lysine_smiles)
=======
    def test_write_fail(self):
        mol = smiles_or_inchi_to_mol(lysine_smiles)
>>>>>>> f21245a3
        with tempfile.NamedTemporaryFile(suffix='.pdb') as f:
            with pytest.raises(DockingError):
                write_embedded_mol_to_pdb(mol, ligand_pdb=f.name)

<<<<<<< HEAD
    def test_read_write_pdb(self):
        mol = smiles_to_mol(lysine_smiles)
=======
    @pytest.mark.parametrize('smiles', [
        lysine_smiles,
        'O=C1N(C=2N=C(OC)N=CC2N=C1C=3C=CC=CC3)C4CC4',
    ])
    def test_read_write_pdb(self, smiles):
        mol = smiles_or_inchi_to_mol(smiles)
>>>>>>> f21245a3
        embedded_mol = embed_mol(mol, seed=1)

        # Added Hs
        assert Chem.MolToSmiles(embedded_mol) != Chem.MolToSmiles(mol)

        with tempfile.NamedTemporaryFile(suffix='.pdb') as f:
            write_embedded_mol_to_pdb(embedded_mol, ligand_pdb=f.name)
            read_mol = read_mol_from_pdb(f.name)

        # Hs are gone
        assert Chem.MolToSmiles(mol) == Chem.MolToSmiles(read_mol)

<<<<<<< HEAD
    def test_protonation(self):
        mol = smiles_to_mol(lysine_smiles)
=======
    @pytest.mark.parametrize('smiles,charge_ph7', [
        (lysine_smiles, 1),
        (alanine_smiles, 0),
        (aspartic_acid_smiles, -1),
    ])
    def test_protonation(self, smiles, charge_ph7):
        mol = smiles_or_inchi_to_mol(smiles)
>>>>>>> f21245a3
        embedded_mol = embed_mol(mol, seed=1)

        with tempfile.NamedTemporaryFile(suffix='.pdb') as pdb_file:
            write_embedded_mol_to_pdb(embedded_mol, ligand_pdb=pdb_file.name)
            protonate_pdb(pdb_file.name)
            read_mol = read_mol_from_pdb(pdb_file.name)

        charges = tuple(sum(atom.GetFormalCharge() for atom in m.GetAtoms()) for m in (mol, read_mol))
        assert charges == (0, charge_ph7)


class TestRefinement:
    def test_successful_refinement(self):
        pass

    def test_no_ff_parameters(self):
        pass


class TestDocking:
    def test_simple_docking(self):
        target = load_target('ABL1')

        smiles_1 = 'CCO'
        energy_1, _ = target.dock(smiles_1)
        assert math.isclose(energy_1, -2.4)

        smiles_2 = 'CC'
        energy_2, _ = target.dock(smiles_2)
        assert math.isclose(energy_2, -1.8)

    # Test different SMILES representations of lysine
    @pytest.mark.parametrize('smiles', [lysine_smiles, 'NCCCC[C@H](N)C(=O)O'])
    def test_charged(self, smiles):
        target = load_target('CYP3A4')
        energy, aux = target.dock(smiles)
        assert math.isclose(energy, -4.7)

        charge = sum(atom.GetFormalCharge() for atom in aux['ligands'].GetAtoms())
        assert charge == 1

    def test_pdbqt_to_pdb_error(self):
        target = load_target('CYP3A4')
        result = target.dock('O=C1N(C=2N=C(OC)N=CC2N=C1C=3C=CC=CC3)C4CC4')
        # assert math.isclose(score, -9.1)  # cannot read PDBQT file properly
        assert result == (None, None)<|MERGE_RESOLUTION|>--- conflicted
+++ resolved
@@ -5,13 +5,7 @@
 import rdkit.Chem as Chem
 
 from dockstring import list_all_target_names, load_target, DockingError
-<<<<<<< HEAD
-from dockstring.utils import (smiles_to_mol, write_embedded_mol_to_pdb, embed_mol, read_mol_from_pdb, protonate_pdb,
-                              convert_pdb_to_pdbqt, convert_pdbqt_to_pdb)
-=======
-from dockstring.utils import (smiles_or_inchi_to_mol, write_embedded_mol_to_pdb, embed_mol, read_mol_from_pdb,
-                              protonate_pdb)
->>>>>>> f21245a3
+from dockstring.utils import (smiles_to_mol, write_embedded_mol_to_pdb, embed_mol, read_mol_from_pdb, protonate_pdb)
 
 
 class TestLoader:
@@ -43,28 +37,18 @@
         with pytest.raises(DockingError):
             smiles_to_mol('CCC(=O)O{-1}')
 
-<<<<<<< HEAD
-    def test_read_fail(self):
+    def test_write_fail(self):
         mol = smiles_to_mol(lysine_smiles)
-=======
-    def test_write_fail(self):
-        mol = smiles_or_inchi_to_mol(lysine_smiles)
->>>>>>> f21245a3
         with tempfile.NamedTemporaryFile(suffix='.pdb') as f:
             with pytest.raises(DockingError):
                 write_embedded_mol_to_pdb(mol, ligand_pdb=f.name)
 
-<<<<<<< HEAD
-    def test_read_write_pdb(self):
-        mol = smiles_to_mol(lysine_smiles)
-=======
     @pytest.mark.parametrize('smiles', [
         lysine_smiles,
         'O=C1N(C=2N=C(OC)N=CC2N=C1C=3C=CC=CC3)C4CC4',
     ])
     def test_read_write_pdb(self, smiles):
-        mol = smiles_or_inchi_to_mol(smiles)
->>>>>>> f21245a3
+        mol = smiles_to_mol(smiles)
         embedded_mol = embed_mol(mol, seed=1)
 
         # Added Hs
@@ -77,18 +61,13 @@
         # Hs are gone
         assert Chem.MolToSmiles(mol) == Chem.MolToSmiles(read_mol)
 
-<<<<<<< HEAD
-    def test_protonation(self):
-        mol = smiles_to_mol(lysine_smiles)
-=======
     @pytest.mark.parametrize('smiles,charge_ph7', [
         (lysine_smiles, 1),
         (alanine_smiles, 0),
         (aspartic_acid_smiles, -1),
     ])
     def test_protonation(self, smiles, charge_ph7):
-        mol = smiles_or_inchi_to_mol(smiles)
->>>>>>> f21245a3
+        mol = smiles_to_mol(smiles)
         embedded_mol = embed_mol(mol, seed=1)
 
         with tempfile.NamedTemporaryFile(suffix='.pdb') as pdb_file:
@@ -132,6 +111,5 @@
 
     def test_pdbqt_to_pdb_error(self):
         target = load_target('CYP3A4')
-        result = target.dock('O=C1N(C=2N=C(OC)N=CC2N=C1C=3C=CC=CC3)C4CC4')
-        # assert math.isclose(score, -9.1)  # cannot read PDBQT file properly
-        assert result == (None, None)+        score, aux = target.dock('O=C1N(C=2N=C(OC)N=CC2N=C1C=3C=CC=CC3)C4CC4')
+        assert math.isclose(score, -9.1)