# dockstring

![CI Tests](https://github.com/mgarort/dockstring/workflows/Install%20conda%20env%20and%20run%20pytest./badge.svg?branch=main)
![Code Style: yapf](https://img.shields.io/badge/code%20style-yapf-orange.svg)

A Python package for easy molecular docking and docking benchmarking.
We can dock molecules in a few lines of code from just a SMILES string!
For details, see [our paper](https://pubs.acs.org/doi/full/10.1021/acs.jcim.1c01334)
and our [website](https://dockstring.github.io/):

> García-Ortegón, Miguel, et al. "DOCKSTRING: easy molecular docking yields better benchmarks for ligand design." Journal of Chemical Information and Modeling (2021).

## Installation

This package is primarily intended for Linux, but we have some support for Mac.
Please note that the scores from the Mac version do not always perfectly match the Linux version,
so we encourage the use of the Linux version whenever possible.

To ensure compatibility with the dockstring dataset,
the package has very strict versioning requirements
for its main dependencies (`rdkit` and `openbabel`).
As such, we recommend you install it in the following way.

1. Clone this repository.
1. Choose whether to install into an existing environment or create a new environment.
    - To install into an existing environment, install the correct version of `openbabel` and `rdkit`:
      ```bash
      conda install -c conda-forge rdkit=2021.03.3 openbabel=3.1.1
      ```
    - To install into a new environment, run:
      ```bash
      conda env create -f environment.yml
      conda activate dockstring
      ```
1. Install the dockstring package with `pip` from this repository:
   ```bash
   pip install .
   ```
1. Check whether the installation was successful by running a test script.
   Running without error inducates a successful install.
   ```bash
   python tutorials/simple_example.py
   ```
<<<<<<< HEAD
1. *(optional)* Install [PyMol](https://pymol.org/) for target, search box and ligand visualization:
=======
1. *(optional)* Check whether your local version of dockstring matches the dockstring dataset.
   This is only necessary if you plan to mix pre-computed docking scores from the dockstring dataset
   with locally-computed scores, or if you want to compare results with the dockstring paper.
   We have created a `pytest` test for this. To run it:
>>>>>>> cb7e465e
   ```bash
   conda install -c conda-forge pymol-open-source 
   ```
<<<<<<< HEAD
=======
   If the test passes then your local version of docktring matches the dataset exactly! 🥳
>>>>>>> cb7e465e

If this method of installation does not work for you, please raise a github issue and we will try to help.
## Matching dockstring dataset

One usage of dockstring is to run the benchmarks associated with the dockstring dataset.
Although dockstring is designed to produce the same numbers on different platforms,
in pratice we find that on some systems the docking scores returned by dockstring may differ.
If you plan to mix docking scores from the dockstring dataset with locally-computed scores,
or if you want to compare results with the dockstring paper, we *strongly* encourage you to
check whether your local version of dockstring matches the dockstring dataset.

We have created a `pytest` test which randomly dock `N` molecules from the dockstring dataset
and checks whether they match. The value of `N` can be changed by setting the environment variable
`num_dockstring_test_molecules`. We recommend starting with `N=50`, then progressing to `N=1000`
to do a full test. The test can be run with the following commands:
```bash
conda install -c conda-forge pytest  # only if not installed already
num_dockstring_test_molecules=1000 python -m pytest tests/test_dataset_matching.py  # change "1000" to the number you wish to dock
```
If the test passes then your local version of docktring matches the dataset! 🥳

If the test does not pass, we encourage you to look how the error rate (this will be displayed in the error messages).
If 99%+ of scores match then it is probably ok to use dockstring in the benchmarks, but there will of course be some error
and this should be noted.

## Tutorials

- See dockstring's basic usage [here](tutorials/1_docking_risperidone_against_DRD2.ipynb).
- Learn how to visualize docking poses [here](tutorials/2_visualizing_dataset_poses.ipynb)

See [our website](https://dockstring.github.io/) for linkks to tutorials for
our dataset and benchmarks.

## Development

We use [pre-commit](https://pre-commit.com/) to enforce code formatting and style.
Install by running:

```bash
conda install -c conda-forge pre-commit
pre-commit install
```

We use [pytest](https://docs.pytest.org) to test our code.
You can install pytest by running `conda install -c conda-forge pytest`.
Before committing, please run the following to make sure that all tests pass:

```bash
python -m pytest tests/
```

Alternatively, to skip a variety of slow tests, run:

```bash
python -m pytest -m "not slow" tests/
```

## Citation

If you use the dockstring package/dataset/benchmark in your work,
please use the following citation:

```tex
@article{garciaortegon2022dockstring,
    author = {García-Ortegón, Miguel and Simm, Gregor N. C. and Tripp, Austin J. and Hernández-Lobato, José Miguel and Bender, Andreas and Bacallado, Sergio},
    title = {DOCKSTRING: Easy Molecular Docking Yields Better Benchmarks for Ligand Design},
    journal = {Journal of Chemical Information and Modeling},
    volume = {62},
    number = {15},
    pages = {3486-3502},
    year = {2022},
    doi = {10.1021/acs.jcim.1c01334},
    URL = {https://doi.org/10.1021/acs.jcim.1c01334}
}
```<|MERGE_RESOLUTION|>--- conflicted
+++ resolved
@@ -41,21 +41,14 @@
    ```bash
    python tutorials/simple_example.py
    ```
-<<<<<<< HEAD
-1. *(optional)* Install [PyMol](https://pymol.org/) for target, search box and ligand visualization:
-=======
 1. *(optional)* Check whether your local version of dockstring matches the dockstring dataset.
    This is only necessary if you plan to mix pre-computed docking scores from the dockstring dataset
    with locally-computed scores, or if you want to compare results with the dockstring paper.
    We have created a `pytest` test for this. To run it:
->>>>>>> cb7e465e
    ```bash
    conda install -c conda-forge pymol-open-source 
    ```
-<<<<<<< HEAD
-=======
    If the test passes then your local version of docktring matches the dataset exactly! 🥳
->>>>>>> cb7e465e
 
 If this method of installation does not work for you, please raise a github issue and we will try to help.
 ## Matching dockstring dataset
