<<<<<<< HEAD
from .utils import (DockingError, convert_pdbqt_to_pdb, convert_pdb_to_pdbqt, read_mol_from_pdb, write_mol_to_pdb,
                    parse_scores_from_pdb, parse_search_box_conf)

__all__ = [
    'DockingError', 'convert_pdbqt_to_pdb', 'convert_pdb_to_pdbqt', 'read_mol_from_pdb', 'write_mol_to_pdb',
    'parse_scores_from_pdb', 'parse_search_box_conf'
=======
from .utils import (DockingError, get_vina_filename, smiles_or_inchi_to_mol, embed_mol, write_embedded_mol_to_pdb,
                    convert_pdbqt_to_pdb, convert_pdb_to_pdbqt, read_pdb_to_mol, parse_scores_from_pdb,
                    parse_search_box_conf)

__all__ = [
    'DockingError', 'convert_pdbqt_to_pdb', 'convert_pdb_to_pdbqt', 'read_pdb_to_mol', 'parse_scores_from_pdb',
    'parse_search_box_conf', 'get_vina_filename', 'smiles_or_inchi_to_mol', 'embed_mol', 'write_embedded_mol_to_pdb'
>>>>>>> dfd0a002
]<|MERGE_RESOLUTION|>--- conflicted
+++ resolved
@@ -1,11 +1,3 @@
-<<<<<<< HEAD
-from .utils import (DockingError, convert_pdbqt_to_pdb, convert_pdb_to_pdbqt, read_mol_from_pdb, write_mol_to_pdb,
-                    parse_scores_from_pdb, parse_search_box_conf)
-
-__all__ = [
-    'DockingError', 'convert_pdbqt_to_pdb', 'convert_pdb_to_pdbqt', 'read_mol_from_pdb', 'write_mol_to_pdb',
-    'parse_scores_from_pdb', 'parse_search_box_conf'
-=======
 from .utils import (DockingError, get_vina_filename, smiles_or_inchi_to_mol, embed_mol, write_embedded_mol_to_pdb,
                     convert_pdbqt_to_pdb, convert_pdb_to_pdbqt, read_pdb_to_mol, parse_scores_from_pdb,
                     parse_search_box_conf)
@@ -13,5 +5,4 @@
 __all__ = [
     'DockingError', 'convert_pdbqt_to_pdb', 'convert_pdb_to_pdbqt', 'read_pdb_to_mol', 'parse_scores_from_pdb',
     'parse_search_box_conf', 'get_vina_filename', 'smiles_or_inchi_to_mol', 'embed_mol', 'write_embedded_mol_to_pdb'
->>>>>>> dfd0a002
 ]