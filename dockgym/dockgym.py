--- conflicted
+++ resolved
@@ -1,9 +1,5 @@
-<<<<<<< HEAD
-import platform
-=======
 import os
 import re
->>>>>>> dfd0a002
 import subprocess
 import tempfile
 from pathlib import Path
@@ -12,14 +8,9 @@
 import pkg_resources
 from rdkit.Chem import AllChem as Chem
 
-<<<<<<< HEAD
-from dockgym.utils import (DockingError, convert_pdbqt_to_pdb, convert_pdb_to_pdbqt, read_mol_from_pdb,
-                           parse_scores_from_pdb, write_mol_to_pdb)
-=======
 from dockgym.utils import (DockingError, get_vina_filename, smiles_or_inchi_to_mol, embed_mol,
                            write_embedded_mol_to_pdb, convert_pdbqt_to_pdb, convert_pdb_to_pdbqt, read_pdb_to_mol,
                            parse_scores_from_pdb, parse_search_box_conf)
->>>>>>> dfd0a002
 
 
 def get_targets_dir() -> Path:
@@ -65,52 +56,11 @@
         if not all(p.exists() for p in [self._pdb, self._pdbqt, self._conf]):
             raise DockingError(f"'{self.name}' is not a target we support")
 
-<<<<<<< HEAD
-    @staticmethod
-    def _get_vina_filename() -> str:
-        system_name = platform.system()
-        if system_name == 'Linux':
-            return 'vina_linux'
-        else:
-            raise DockingError(f"System '{system_name}' not yet supported")
-
-    @staticmethod
-    def _smiles_or_inchi_to_mol(smiles_or_inchi, verbose=False):
-        if not verbose:
-            rdBase.DisableLog('rdApp.error')
-
-        mol = Chem.MolFromSmiles(smiles_or_inchi)
-        if mol is None:
-            mol = Chem.MolFromInchi(smiles_or_inchi)
-            if mol is None:
-                raise DockingError('Could not parse SMILES or InChI string')
-
-        if not verbose:
-            rdBase.EnableLog('rdApp.error')
-
-        return mol
-
-    @staticmethod
-    def _embed_mol(mol, seed: int, max_num_attempts: int = 10):
-        """Will attempt to find 3D coordinates <max_num_attempts> times with different random seeds"""
-
-        # Add hydrogen atoms in order to get a sensible 3D structure, and remove them later
-        mol = Chem.AddHs(mol)
-        Chem.EmbedMolecule(mol, randomSeed=seed, maxAttempts=max_num_attempts)
-        mol = Chem.RemoveHs(mol)  # TODO: Why?
-
-        # If not a single conformation is obtained in all the attempts, raise an error
-        if len(mol.GetConformers()) == 0:
-            raise DockingError('Generation of ligand conformation failed')
-
-        return mol
-=======
     @property
     def _tmp_dir(self) -> Path:
         if not self._tmp_dir_handle:
             self._tmp_dir_handle = tempfile.TemporaryDirectory()
         return Path(self._tmp_dir_handle.name).resolve()
->>>>>>> dfd0a002
 
     def _dock_pdbqt(self, ligand_pdbqt, vina_logfile, vina_outfile, seed, num_cpu=1, verbose=False):
         # yapf: disable
@@ -168,22 +118,13 @@
                 mol = embed_mol(mol, seed=seed)
 
             # Prepare ligand files
-<<<<<<< HEAD
-            write_mol_to_pdb(mol, ligand_pdb)
-=======
             write_embedded_mol_to_pdb(mol, ligand_pdb)
->>>>>>> dfd0a002
             convert_pdb_to_pdbqt(ligand_pdb, ligand_pdbqt, verbose=verbose)
 
             # Dock
             self._dock_pdbqt(ligand_pdbqt, vina_logfile, vina_outfile, seed=seed, num_cpu=num_cpu, verbose=verbose)
 
             # Process docking output
-<<<<<<< HEAD
-            convert_pdbqt_to_pdb(pdbqt_file=vina_outfile, pdb_file=vina_pdb_file, verbose=verbose)
-            ligands = read_mol_from_pdb(vina_pdb_file)
-            scores = parse_scores_from_pdb(vina_pdb_file)
-=======
             # If Vina does not find any appropriate poses, the output file will be empty
             if os.stat(vina_outfile).st_size == 0:
                 raise DockingError('AutoDock Vina could not find any appropriate pose.')
@@ -191,7 +132,6 @@
             convert_pdbqt_to_pdb(pdbqt_file=vina_outfile, pdb_file=docked_ligand_pdb, verbose=verbose)
             ligands = read_pdb_to_mol(docked_ligand_pdb)
             scores = parse_scores_from_pdb(docked_ligand_pdb)
->>>>>>> dfd0a002
 
             assert len(scores) == len(ligands.GetConformers())
 
@@ -214,25 +154,4 @@
         """
         Print some info about the target.
         """
-<<<<<<< HEAD
-        pass
-=======
-        pass
-
-    def view(self, search_box=True):
-        """
-        Start pymol and view the target and the search box.
-        """
-        pymol_view_search_box_file = pkg_resources.resource_filename(__package__,
-                                                                     os.path.join('utils', 'view_search_box.py'))
-        commands = ['pymol', pymol_view_search_box_file, self._pdb]
-
-        if search_box:
-            conf = parse_search_box_conf(self._conf)
-            commands += [
-                '-d', 'view_search_box center_x={center_x}, center_y={center_y}, center_z={center_z}, '
-                'size_x={size_x}, size_y={size_y}, size_z={size_z}'.format(**conf)
-            ]
-
-        return subprocess.run(commands)
->>>>>>> dfd0a002
+        pass