import logging
import os
import re
import subprocess
import tempfile
from pathlib import Path
from typing import Optional, List

from rdkit.Chem import AllChem as Chem

<<<<<<< HEAD
from .utils import (DockingError, smiles_or_inchi_to_mol, embed_mol, refine_mol_with_ff, write_embedded_mol_to_pdb,
                    convert_pdbqt_to_pdb, convert_pdb_to_pdbqt, read_mol_from_pdb, parse_scores_from_pdb,
                    parse_search_box_conf, PathType, get_targets_dir, get_vina_path, get_resources_dir)
=======
from dockstring.utils import (DockingError, get_vina_filename, smiles_or_inchi_to_mol, embed_mol, refine_mol_with_ff,
                              write_embedded_mol_to_pdb, protonate_pdb, convert_pdbqt_to_pdb, convert_pdb_to_pdbqt,
                              read_mol_from_pdb, parse_scores_from_pdb, parse_search_box_conf, PathType)
>>>>>>> e161a866

logging.basicConfig(format='%(message)s')


def load_target(name: str, *args, **kwargs):
    return Target(name, *args, **kwargs)


def list_all_target_names() -> List[str]:
    targets_dir = get_targets_dir()
    file_names = [f for f in os.listdir(targets_dir) if os.path.isfile(os.path.join(targets_dir, f))]

    target_re = re.compile(r'^(?P<name>\w+)_target\.pdb$')
    names = []
    for file_name in file_names:
        match = target_re.match(file_name)
        if match:
            names.append(match.group('name'))

    return names


class Target:
    def __init__(self, name, working_dir: Optional[PathType] = None):
        self.name = name

        # Directory where the ligand and output files will be saved
        self._custom_working_dir = working_dir
        self._tmp_dir_handle: Optional[tempfile.TemporaryDirectory] = None

        # Set PDB, PDBQT, and conf files
        targets_dir = get_targets_dir()
        self._pdb = targets_dir / (self.name + '_target.pdb')
        self._pdbqt = targets_dir / (self.name + '_target.pdbqt')
        self._conf = targets_dir / (self.name + '_conf.txt')

        # Ensure files exist
        if not all(p.exists() for p in [self._pdb, self._pdbqt, self._conf]):
            raise DockingError(f"'{self.name}' is not a target we support")

    def __repr__(self):
        return f"dockstring.Target(name='{self.name}', dir='{self._tmp_dir}')"

    @property
    def _tmp_dir(self) -> Path:
        if self._custom_working_dir:
            return Path(self._custom_working_dir).resolve()

        # If no custom working dir is set and the tmp working dir handle is not initialized, initialize it
        if not self._tmp_dir_handle:
            self._tmp_dir_handle = tempfile.TemporaryDirectory()

        return Path(self._tmp_dir_handle.name).resolve()

    def _dock_pdbqt(self, ligand_pdbqt, vina_logfile, vina_outfile, seed, num_cpu: Optional[int] = None, verbose=False):
        # yapf: disable
        cmd_list = [
            get_vina_path(),
            '--receptor', self._pdbqt,
            '--config', self._conf,
            '--ligand', ligand_pdbqt,
            '--log', vina_logfile,
            '--out', vina_outfile,
            '--seed', str(seed),
        ]
        # yapf: enable
        if num_cpu is not None:
            cmd_list += ['--cpu', str(num_cpu)]

        cmd_return = subprocess.run(cmd_list, stdout=subprocess.PIPE, stderr=subprocess.STDOUT)
        output = cmd_return.stdout.decode('utf-8')

        if verbose:
            logging.info(output)

        # If failure, raise DockingError
        if cmd_return.returncode != 0:
            raise DockingError('Docking with Vina failed')

    def dock(self, string: str, num_cpu: Optional[int] = None, seed=974528263, verbose=False):
        """
        Given a molecule, this method will return a docking score against the current target.
        - mol: either a SMILES or an InChI string
        - num_cpu: number of cpus that AutoDock Vina should use for the docking. By default,
          it will try to find all the cpus on the system, and failing that, it will use 1.
        - seed: integer random seed for reproducibility

        The process is the following:
        1. Obtain RDKit molecule object
        2. Embed molecule to 3D conformation
        3. Refine embedding with a force field.
        4. Prepare ligand
        6. Dock
        8. Parse docking results from the output
        """

        # Docking with Vina is performed in a temporary directory
        ligand_pdb = self._tmp_dir / 'ligand.pdb'
        ligand_pdbqt = self._tmp_dir / 'ligand.pdbqt'
        vina_logfile = self._tmp_dir / 'vina.log'
        vina_outfile = self._tmp_dir / 'vina.out'
        docked_ligand_pdb = self._tmp_dir / 'docked_ligand.pdb'

        try:
            # Prepare ligand
            mol = smiles_or_inchi_to_mol(string, verbose=verbose)
            embedded_mol = embed_mol(mol, seed=seed)
            refine_mol_with_ff(embedded_mol)

            # Prepare ligand files
            write_embedded_mol_to_pdb(embedded_mol, ligand_pdb)
            protonate_pdb(ligand_pdb, verbose=verbose)
            convert_pdb_to_pdbqt(ligand_pdb, ligand_pdbqt, verbose=verbose)

            # Dock
            self._dock_pdbqt(ligand_pdbqt, vina_logfile, vina_outfile, seed=seed, num_cpu=num_cpu, verbose=verbose)

            # Process docking output
            # If Vina does not find any appropriate poses, the output file will be empty
            if os.stat(vina_outfile).st_size == 0:
                raise DockingError('AutoDock Vina could not find any appropriate pose.')

            convert_pdbqt_to_pdb(pdbqt_file=vina_outfile, pdb_file=docked_ligand_pdb, verbose=verbose)
            ligands = read_mol_from_pdb(docked_ligand_pdb)
            scores = parse_scores_from_pdb(docked_ligand_pdb)

            assert len(scores) == ligands.GetNumConformers()

            return scores[0], {
                'ligands': ligands,
                'scores': scores,
            }

        except DockingError as error:
            logging.error(f"An error occurred for ligand '{string}': {error}")
            return (None, None)

        # TODO Include Mac and Windows binaries in the repository
        # TODO Put all the calculated scores (and maybe the poses too?) under "data". What should be the format?
        # - Plain text for the scores and smiles?
        # - What format for the poses?

    def info(self):
        """
        Print some info about the target.
        """
        pass

    def view(self, mols: List[Chem.Mol] = None, search_box=True):
        """
        Start pymol and view the receptor and the search box.
        """
        commands = ['pymol', self._pdb]

        if search_box:
            pymol_script = get_resources_dir() / 'view_search_box.py'
            conf = parse_search_box_conf(self._conf)
            # yapf: disable
            commands += [
                pymol_script,
                '-d', 'view_search_box center_x={center_x}, center_y={center_y}, center_z={center_z}, '
                      'size_x={size_x}, size_y={size_y}, size_z={size_z}'.format(**conf)
            ]
            # yapf: enable

        if mols:
            tmp_dir_handle = tempfile.TemporaryDirectory()
            tmp_dir = Path(tmp_dir_handle.name).resolve()

            for index, mol in enumerate(mols):
                mol_pdb_file = tmp_dir / f'ligand_{index}.pdb'
                write_embedded_mol_to_pdb(mol, mol_pdb_file)
                commands += [str(mol_pdb_file)]

        return subprocess.run(commands)<|MERGE_RESOLUTION|>--- conflicted
+++ resolved
@@ -8,15 +8,9 @@
 
 from rdkit.Chem import AllChem as Chem
 
-<<<<<<< HEAD
 from .utils import (DockingError, smiles_or_inchi_to_mol, embed_mol, refine_mol_with_ff, write_embedded_mol_to_pdb,
-                    convert_pdbqt_to_pdb, convert_pdb_to_pdbqt, read_mol_from_pdb, parse_scores_from_pdb,
+                    protonate_pdb, convert_pdbqt_to_pdb, convert_pdb_to_pdbqt, read_mol_from_pdb, parse_scores_from_pdb,
                     parse_search_box_conf, PathType, get_targets_dir, get_vina_path, get_resources_dir)
-=======
-from dockstring.utils import (DockingError, get_vina_filename, smiles_or_inchi_to_mol, embed_mol, refine_mol_with_ff,
-                              write_embedded_mol_to_pdb, protonate_pdb, convert_pdbqt_to_pdb, convert_pdb_to_pdbqt,
-                              read_mol_from_pdb, parse_scores_from_pdb, parse_search_box_conf, PathType)
->>>>>>> e161a866
 
 logging.basicConfig(format='%(message)s')
 
