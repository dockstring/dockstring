import logging
import os
import re
import subprocess
import tempfile
from pathlib import Path
from typing import Optional, List

from rdkit.Chem import AllChem as Chem

from .utils import (DockingError, smiles_to_mol, embed_mol, refine_mol_with_ff, write_embedded_mol_to_pdb,
                    protonate_pdb, convert_pdbqt_to_pdb, convert_pdb_to_pdbqt, read_mol_from_pdb, parse_scores_from_pdb,
                    parse_search_box_conf, PathType, get_targets_dir, get_vina_path, get_resources_dir, check_mol,
                    canonicalize_smiles)

logging.basicConfig(format='%(message)s')


def load_target(name: str, *args, **kwargs):
    return Target(name, *args, **kwargs)


def list_all_target_names() -> List[str]:
    targets_dir = get_targets_dir()
    file_names = [f for f in os.listdir(targets_dir) if os.path.isfile(os.path.join(targets_dir, f))]

    target_re = re.compile(r'^(?P<name>\w+)_target\.pdb$')
    names = []
    for file_name in file_names:
        match = target_re.match(file_name)
        if match:
            names.append(match.group('name'))

    return names


class Target:
    def __init__(self, name, working_dir: Optional[PathType] = None):
        self.name = name

        # Directory where the ligand and output files will be saved
        self._custom_working_dir = working_dir
        self._tmp_dir_handle: Optional[tempfile.TemporaryDirectory] = None

        # Set PDB, PDBQT, and conf files
        targets_dir = get_targets_dir()
        self._pdb = targets_dir / (self.name + '_target.pdb')
        self._pdbqt = targets_dir / (self.name + '_target.pdbqt')
        self._conf = targets_dir / (self.name + '_conf.txt')

        # Ensure files exist
        if not all(p.exists() for p in [self._pdb, self._pdbqt, self._conf]):
            raise DockingError(f"'{self.name}' is not a target we support")

    def __repr__(self):
        return f"dockstring.Target(name='{self.name}', dir='{self._tmp_dir}')"

    @property
    def _tmp_dir(self) -> Path:
        if self._custom_working_dir:
            return Path(self._custom_working_dir).resolve()

        # If no custom working dir is set and the tmp working dir handle is not initialized, initialize it
        if not self._tmp_dir_handle:
            self._tmp_dir_handle = tempfile.TemporaryDirectory()

        return Path(self._tmp_dir_handle.name).resolve()

    def _dock_pdbqt(self,
                    ligand_pdbqt,
                    vina_logfile,
                    vina_outfile,
                    seed,
                    num_cpus: Optional[int] = None,
                    verbose=False):
        # yapf: disable
        cmd_list = [
            get_vina_path(),
            '--receptor', self._pdbqt,
            '--config', self._conf,
            '--ligand', ligand_pdbqt,
            '--log', vina_logfile,
            '--out', vina_outfile,
            '--seed', str(seed),
        ]
        # yapf: enable
        if num_cpus is not None:
            cmd_list += ['--cpu', str(num_cpus)]

        cmd_return = subprocess.run(cmd_list, stdout=subprocess.PIPE, stderr=subprocess.STDOUT)
        output = cmd_return.stdout.decode('utf-8')

        if verbose:
            logging.info(output)

        # If failure, raise DockingError
        if cmd_return.returncode != 0:
            raise DockingError('Docking with Vina failed')

<<<<<<< HEAD
    def dock(self, smiles: str, num_cpu: Optional[int] = None, seed=974528263, verbose=False):
        """
        Given a molecule, this method will return a docking score against the current target.
        - string: SMILES string
        - num_cpu: number of cpus that AutoDock Vina should use for the docking. By default,
=======
    def dock(self, string: str, num_cpus: Optional[int] = None, seed=974528263, verbose=False):
        """
        Given a molecule, this method will return a docking score against the current target.
        - mol: either a SMILES or an InChI string
        - num_cpus: number of cpus that AutoDock Vina should use for the docking. By default,
>>>>>>> f21245a3
          it will try to find all the cpus on the system, and failing that, it will use 1.
        - seed: integer random seed for reproducibility
        """

        # Auxiliary files
        ligand_pdb = self._tmp_dir / 'ligand.pdb'
        ligand_pdbqt = self._tmp_dir / 'ligand.pdbqt'
        vina_logfile = self._tmp_dir / 'vina.log'
        vina_outfile = self._tmp_dir / 'vina.out'
        docked_ligand_pdb = self._tmp_dir / 'docked_ligand.pdb'

        try:
            # Read and check input
            canonical_smiles = canonicalize_smiles(smiles)
            mol = smiles_to_mol(canonical_smiles, verbose=verbose)
            check_mol(mol)

            # Prepare ligand
            embedded_mol = embed_mol(mol, seed=seed)
            refine_mol_with_ff(embedded_mol)
            write_embedded_mol_to_pdb(embedded_mol, ligand_pdb)
            protonate_pdb(ligand_pdb, verbose=verbose)
            prepared_mol = read_mol_from_pdb(ligand_pdb)
            convert_pdb_to_pdbqt(ligand_pdb, ligand_pdbqt, verbose=verbose)

            # Dock
            self._dock_pdbqt(ligand_pdbqt, vina_logfile, vina_outfile, seed=seed, num_cpus=num_cpus, verbose=verbose)

            # Process docking output
            # If Vina does not find any appropriate poses, the output file will be empty
            if os.stat(vina_outfile).st_size == 0:
                raise DockingError('AutoDock Vina could not find any appropriate pose.')

            convert_pdbqt_to_pdb(pdbqt_file=vina_outfile,
                                 pdb_file=docked_ligand_pdb,
                                 disable_bonding=True,
                                 verbose=verbose)
            raw_ligands = read_mol_from_pdb(docked_ligand_pdb)
            ligands = Chem.AssignBondOrdersFromTemplate(prepared_mol, raw_ligands)

            # Verify docked ligand
            prepared_smiles = Chem.MolToSmiles(prepared_mol)
            ligand_smiles = Chem.MolToSmiles(ligands)
            if ligand_smiles != prepared_smiles:
                raise DockingError(f'Cannot recover original molecule: {prepared_smiles} vs {ligand_smiles}')

            scores = parse_scores_from_pdb(docked_ligand_pdb)
            assert len(scores) == ligands.GetNumConformers()

            return scores[0], {
                'ligands': ligands,
                'scores': scores,
            }

        except DockingError as error:
            logging.error(f"An error occurred for ligand '{smiles}': {error}")
            return (None, None)

        # TODO Include Mac and Windows binaries in the repository
        # TODO Put all the calculated scores (and maybe the poses too?) under "data". What should be the format?
        # - Plain text for the scores and smiles?
        # - What format for the poses?

    def info(self):
        """
        Print some info about the target.
        """
        pass

    def view(self, mols: List[Chem.Mol] = None, search_box=True):
        """
        Start pymol and view the receptor and the search box.
        """
        commands = ['pymol', self._pdb]

        if search_box:
            pymol_script = get_resources_dir() / 'view_search_box.py'
            conf = parse_search_box_conf(self._conf)
            # yapf: disable
            commands += [
                pymol_script,
                '-d', 'view_search_box center_x={center_x}, center_y={center_y}, center_z={center_z}, '
                      'size_x={size_x}, size_y={size_y}, size_z={size_z}'.format(**conf)
            ]
            # yapf: enable

        if mols:
            tmp_dir_handle = tempfile.TemporaryDirectory()
            tmp_dir = Path(tmp_dir_handle.name).resolve()

            for index, mol in enumerate(mols):
                mol_pdb_file = tmp_dir / f'ligand_{index}.pdb'
                write_embedded_mol_to_pdb(mol, mol_pdb_file)
                commands += [str(mol_pdb_file)]

        return subprocess.run(commands)<|MERGE_RESOLUTION|>--- conflicted
+++ resolved
@@ -97,19 +97,11 @@
         if cmd_return.returncode != 0:
             raise DockingError('Docking with Vina failed')
 
-<<<<<<< HEAD
-    def dock(self, smiles: str, num_cpu: Optional[int] = None, seed=974528263, verbose=False):
+    def dock(self, smiles: str, num_cpus: Optional[int] = None, seed=974528263, verbose=False):
         """
         Given a molecule, this method will return a docking score against the current target.
-        - string: SMILES string
-        - num_cpu: number of cpus that AutoDock Vina should use for the docking. By default,
-=======
-    def dock(self, string: str, num_cpus: Optional[int] = None, seed=974528263, verbose=False):
-        """
-        Given a molecule, this method will return a docking score against the current target.
-        - mol: either a SMILES or an InChI string
+        - smiles: SMILES string
         - num_cpus: number of cpus that AutoDock Vina should use for the docking. By default,
->>>>>>> f21245a3
           it will try to find all the cpus on the system, and failing that, it will use 1.
         - seed: integer random seed for reproducibility
         """
